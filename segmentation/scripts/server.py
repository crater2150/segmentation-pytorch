import argparse
import json
import math
import multiprocessing
import os.path
import shutil
import tempfile
import time
import warnings
from pathlib import Path

import torch

from segmentation.gui.xml_util import XMLGenerator
from segmentation.postprocessing.baselines_util import make_baseline_continous
from segmentation.postprocessing.data_classes import PredictionResult
from segmentation.postprocessing.layout_settings import LayoutProcessingMethod
from segmentation.predictors import PredictionSettings, Predictor
from segmentation.preprocessing.source_image import SourceImage
from segmentation.scripts.calamari_config import get_config
from segmentation.scripts.layout import process_layout, LayoutProcessingSettings
from flask import Flask, request

from segmentation.util import PerformanceCounter, logger

app = Flask("segmentation server")
try:
    #settings = PredictionSettings(["/opt/segmentation-models/model136.torch"], 1000000, None, None)
    settings = PredictionSettings(["/home/norbert/share/BaselineModEval/mod/model_136.torch"], 1000000, None, None)

    if not torch.cuda.is_available():
        torch.set_num_threads(multiprocessing.cpu_count())
        # TODO: On Ryzen 5600X this does not improve performance
        # To improve CPU prediction performance, maybe prefetch img load and run distance_matrix on multiple cores

    nn_predictor = Predictor(settings)
except:
    print("Cannot load model.")
    nn_predictor = None

SERVER_LAYOUT_METHOD = LayoutProcessingMethod.ANALYSE_SCHNIPSCHNIP

@app.route("/schnipschnip", methods=["POST"])
def schnipschnip():
    data = request.get_json()
    image_path = data["image_path"]
    baselines = data["baselines"]
    baselines = [bl["points"] for bl in baselines]
    baselines = [[(round(p["x"]), round(p["y"])) for p in bl] for bl in baselines]
    logger.info(f"{data}\n")

    img = SourceImage.load(image_path)

    prediction = PredictionResult(baselines=baselines, prediction_shape=list(img.array().shape))
    layout_settings = LayoutProcessingSettings(marginalia_postprocessing=False,
                                               source_scale=True, layout_method=SERVER_LAYOUT_METHOD)

    analyzed_content = process_layout(prediction, img, multiprocessing.Pool(2), layout_settings)
    xml_gen = analyzed_content.export(img, image_path, simplified_xml=False)
    return run_ocr(image_path,xml_gen)
    #return xml_gen.baselines_to_xml_string()

class LineSegment:

    def __init__(self, p1x, p1y, p2x, p2y):
        self.p1x, self.p1y, self.p2x, self.p2y = p1x, p1y, p2x, p2y
        self.len = math.sqrt((self.p2x - self.p1x)**2 + (self.p2y - self.p1y)**2)

    def point_distance(self, px, py):
        return abs((self.p2x - self.p1x) * (self.p1y - py) - (self.p1x - px) * (self.p2y - self.p1y)) / self.len


def marginalia_cut_baseline_by_line(cont_baselines, cut_line_seg):
    cut_baselines = []
    CUT_DIST = 1
    MIN_LENGTH = 5
    for bl_i, bl in enumerate(cont_baselines):
        cut_index = None
        for pi, (px, py) in enumerate(bl[MIN_LENGTH:-MIN_LENGTH], start=MIN_LENGTH):
            if cut_line_seg.point_distance(px, py) <= CUT_DIST:
                cut_index = pi
                break
        else:
            # we didn't cut this baseline
            cut_baselines.append(bl)
            logger.debug(f"Leaving baseline {bl_i}\n")
            continue

        # we have a cut index
        if cut_index >= MIN_LENGTH:
            cut_baselines.append(bl[:cut_index])
            logger.debug(f"Appending first part of {bl_i}\n")
        # else: discard the leading part


        # find where the cut stops
        cut_end = None

        for pi, (px,py) in enumerate(bl[cut_index:], start=cut_index):
            if cut_line_seg.point_distance(px,py) > CUT_DIST:
                cut_end = pi
                break
        if cut_end is not None:
            # we have cut away something
            if len(bl[cut_end:]) > MIN_LENGTH:
                cut_baselines.append(bl[cut_end:])
                logger.debug(f"Appending last part of {bl_i}\n")

    return cut_baselines


@app.route("/marginaliaCut", methods=["POST"])
def marginalia_cut():
    data = request.get_json()
    print(data)
    image_path = data["image_path"]
    baselines = data["baselines"]
    if len(data["cutline"]) != 2:
        return "error", 500

    cut_line_p1x = float(data["cutline"][0]["x"])
    cut_line_p1y = float(data["cutline"][0]["y"])
    cut_line_p2x = float(data["cutline"][1]["x"])
    cut_line_p2y = float(data["cutline"][1]["y"])

    cut_line_seg = LineSegment(cut_line_p1x, cut_line_p1y, cut_line_p2x, cut_line_p2y)
    baselines = [bl["points"] for bl in baselines]
    baselines = [[(round(p["x"]), round(p["y"])) for p in bl] for bl in baselines]
    cont_baselines = [make_baseline_continous(bl) for bl in baselines]
    cut_baselines = marginalia_cut_baseline_by_line(cont_baselines, cut_line_seg)

    img = SourceImage.load(image_path)

    prediction = PredictionResult(baselines=cut_baselines, prediction_shape=list(img.array().shape))
    layout_settings = LayoutProcessingSettings(marginalia_postprocessing=False,
                                               source_scale=True,
                                               layout_method=LayoutProcessingMethod.FULL)

    analyzed_content = process_layout(prediction, img, multiprocessing.Pool(2), layout_settings)
    xml_gen = analyzed_content.export(img, image_path, simplified_xml=False)
    return run_ocr(image_path,xml_gen.baselines_to_xml_string())
    #return xml_gen.baselines_to_xml_string()


@app.route("/oneclick", methods=["POST"])
def oneclick():
    if not nn_predictor:
        return json.dumps({"error": "Model could not be loaded or pyTorch is not available."}), 500

    data = request.get_json()
    image_path = data["image_path"]
    with PerformanceCounter(f"Oneclick for {image_path}"):
        img = SourceImage.load(image_path)

        prediction, scaled_image = nn_predictor.predict_image(img)
        layout_settings = LayoutProcessingSettings(marginalia_postprocessing=False,
                                                   source_scale=True, layout_method=LayoutProcessingMethod.FULL)

        analyzed_content = process_layout(prediction, scaled_image, multiprocessing.Pool(2), layout_settings)
        analyzed_content = analyzed_content.to_pagexml_space(prediction.prediction_scale_factor)
        xml_gen = analyzed_content.export(img, image_path, simplified_xml=False)

    return run_ocr(image_path, xml_gen.baselines_to_xml_string())
    #return xml_gen.baselines_to_xml_string()

@app.route("/justocr", methods=["POST"])
def justocr():
    data = request.get_json()
    return run_ocr(data["image_path"],data["pagexml"])


warnings.simplefilter(action='ignore', category=FutureWarning)

import sys

def run_ocr(image_filename, page_xml_string: str):
    logger.info(page_xml_string)
    with tempfile.TemporaryDirectory() as tmpdir:
        try:
            new_img_fname = (Path(tmpdir) / Path(image_filename).stem.split(".")[0]).with_suffix(Path(image_filename).suffix)
            new_xml_fname = new_img_fname.with_suffix(".xml")
            shutil.copy(image_filename, new_img_fname)

            with open(new_xml_fname,"w") as f:
                f.write(page_xml_string)

            config = get_config()
            # run calamari
            system_command = f'''
            . {config['venv']} && export PYTHONPATH="{config["pythonpath"]}" \
            && export CUDA_VISIBLE_DEVICES="" \
            && {config["env"] + " &&" if "env" in config else ""} \
            python -m calamari_ocr.scripts.predict --checkpoint {config["model"]} --dataset PAGEXML --files "{new_img_fname}" --output_dir "{tmpdir}" \
            '''
            logger.info("Running Command:")
            logger.info(system_command)
            ret = os.system(system_command) #TODO: this is a security hazard

            logger.info(f"Calamari returned exit code: {ret}")
            with open(new_xml_fname.with_suffix(".pred.xml")) as f:
                new_pagexml = f.read()
                logger.info(new_pagexml)
                return new_pagexml
        except Exception as e:
<<<<<<< HEAD
            raise e
            #return page_xml_string
=======
            #raise e
            return xml_gen.baselines_to_xml_string()
>>>>>>> 14bb0aef

def main():
    parser = argparse.ArgumentParser()
    parser.add_argument("--image_file", type=str, required=True)
    args = parser.parse_args()
    import json
    baselines = json.load(sys.stdin)

    img = SourceImage.load(args.image_file)

    prediction = PredictionResult(baselines=baselines, prediction_shape=list(img.array().shape))
    layout_settings = LayoutProcessingSettings(marginalia_postprocessing=False,
                                               source_scale=True, layout_method=LayoutProcessingMethod.ANALYSE_SCHNIPSCHNIP)

    analyzed_content = process_layout(prediction, img, multiprocessing.Pool(2), layout_settings)
    xml_gen = analyzed_content.export(img, args.image_file, simplified_xml=False)
    print(xml_gen.baselines_to_xml_string())


if __name__ == "__main__":
    app.run(port="17654",threaded=False) # you cannot use threaded flask or multiple processes, because the model needs to be loaded

<|MERGE_RESOLUTION|>--- conflicted
+++ resolved
@@ -5,9 +5,7 @@
 import os.path
 import shutil
 import tempfile
-import time
 import warnings
-from pathlib import Path
 
 import torch
 
@@ -25,8 +23,8 @@
 
 app = Flask("segmentation server")
 try:
-    #settings = PredictionSettings(["/opt/segmentation-models/model136.torch"], 1000000, None, None)
-    settings = PredictionSettings(["/home/norbert/share/BaselineModEval/mod/model_136.torch"], 1000000, None, None)
+    settings = PredictionSettings(["/opt/segmentation-models/model136.torch"], 1000000, None, None)
+    #settings = PredictionSettings(["/home/norbert/share/BaselineModEval/mod/model_136.torch"], 1000000, None, None)
 
     if not torch.cuda.is_available():
         torch.set_num_threads(multiprocessing.cpu_count())
@@ -57,8 +55,7 @@
 
     analyzed_content = process_layout(prediction, img, multiprocessing.Pool(2), layout_settings)
     xml_gen = analyzed_content.export(img, image_path, simplified_xml=False)
-    return run_ocr(image_path,xml_gen)
-    #return xml_gen.baselines_to_xml_string()
+    return xml_gen.baselines_to_xml_string()
 
 class LineSegment:
 
@@ -134,7 +131,7 @@
     prediction = PredictionResult(baselines=cut_baselines, prediction_shape=list(img.array().shape))
     layout_settings = LayoutProcessingSettings(marginalia_postprocessing=False,
                                                source_scale=True,
-                                               layout_method=LayoutProcessingMethod.FULL)
+                                               layout_method=SERVER_LAYOUT_METHOD)
 
     analyzed_content = process_layout(prediction, img, multiprocessing.Pool(2), layout_settings)
     xml_gen = analyzed_content.export(img, image_path, simplified_xml=False)
@@ -202,13 +199,8 @@
                 logger.info(new_pagexml)
                 return new_pagexml
         except Exception as e:
-<<<<<<< HEAD
             raise e
             #return page_xml_string
-=======
-            #raise e
-            return xml_gen.baselines_to_xml_string()
->>>>>>> 14bb0aef
 
 def main():
     parser = argparse.ArgumentParser()
