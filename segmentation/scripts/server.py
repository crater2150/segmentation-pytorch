import argparse
import json
import math
import multiprocessing
import os.path
import shutil
import sys
import tempfile
import warnings
from pathlib import Path

import torch
from flask import Flask, request

from segmentation.gui.xml_util import XMLGenerator
from segmentation.postprocessing.baselines_util import make_baseline_continous
from segmentation.postprocessing.data_classes import PredictionResult
from segmentation.postprocessing.layout_settings import LayoutProcessingMethod
from segmentation.predictors import PredictionSettings, Predictor
from segmentation.preprocessing.source_image import SourceImage
from segmentation.scripts.calamari_config import get_config
from segmentation.scripts.layout import process_layout, LayoutProcessingSettings
<<<<<<< HEAD
=======
from flask import Flask, request
from pathlib import Path
>>>>>>> c4518214
from segmentation.util import PerformanceCounter, logger
from PIL import Image
import numpy as np

app = Flask("segmentation server")
try:
    #settings = PredictionSettings(["/opt/segmentation-models/model136.torch"], 1000000, None, None)
    settings = PredictionSettings(["/home/norbert/share/BaselineModEval/mod/model_136.torch"], 1000000, None, None)

    if not torch.cuda.is_available():
        torch.set_num_threads(multiprocessing.cpu_count())
        # TODO: On Ryzen 5600X this does not improve performance
        # To improve CPU prediction performance, maybe prefetch img load and run distance_matrix on multiple cores

    nn_predictor = Predictor(settings)
except:
    print("Cannot load model.")
    nn_predictor = None

SERVER_LAYOUT_METHOD = LayoutProcessingMethod.ANALYSE_SCHNIPSCHNIP

@app.route("/schnipschnip", methods=["POST"])
def schnipschnip():
    data = request.get_json()
    image_path = data["image_path"]
    baselines = data["baselines"]
    baselines = [bl["points"] for bl in baselines]
    baselines = [[(round(p["x"]), round(p["y"])) for p in bl] for bl in baselines]
    logger.info(f"{data}\n")

    img = SourceImage.load(image_path)

    prediction = PredictionResult(baselines=baselines, prediction_shape=list(img.array().shape))
    layout_settings = LayoutProcessingSettings(marginalia_postprocessing=False,
                                               source_scale=True, layout_method=SERVER_LAYOUT_METHOD)

    analyzed_content = process_layout(prediction, img, multiprocessing.Pool(2), layout_settings)
    xml_gen = analyzed_content.export(img, image_path, simplified_xml=False)
    return xml_gen.baselines_to_xml_string()

class LineSegment:

    def __init__(self, p1x, p1y, p2x, p2y):
        self.p1x, self.p1y, self.p2x, self.p2y = p1x, p1y, p2x, p2y
        self.len = math.sqrt((self.p2x - self.p1x)**2 + (self.p2y - self.p1y)**2)

    def point_distance(self, px, py):
        return abs((self.p2x - self.p1x) * (self.p1y - py) - (self.p1x - px) * (self.p2y - self.p1y)) / self.len


def marginalia_cut_baseline_by_line(cont_baselines, cut_line_seg):
    cut_baselines = []
    CUT_DIST = 1
    MIN_LENGTH = 5
    for bl_i, bl in enumerate(cont_baselines):
        cut_index = None
        for pi, (px, py) in enumerate(bl[MIN_LENGTH:-MIN_LENGTH], start=MIN_LENGTH):
            if cut_line_seg.point_distance(px, py) <= CUT_DIST:
                cut_index = pi
                break
        else:
            # we didn't cut this baseline
            cut_baselines.append(bl)
            logger.debug(f"Leaving baseline {bl_i}\n")
            continue

        # we have a cut index
        if cut_index >= MIN_LENGTH:
            cut_baselines.append(bl[:cut_index])
            logger.debug(f"Appending first part of {bl_i}\n")
        # else: discard the leading part


        # find where the cut stops
        cut_end = None

        for pi, (px,py) in enumerate(bl[cut_index:], start=cut_index):
            if cut_line_seg.point_distance(px,py) > CUT_DIST:
                cut_end = pi
                break
        if cut_end is not None:
            # we have cut away something
            if len(bl[cut_end:]) > MIN_LENGTH:
                cut_baselines.append(bl[cut_end:])
                logger.debug(f"Appending last part of {bl_i}\n")

    return cut_baselines


@app.route("/marginaliaCut", methods=["POST"])
def marginalia_cut():
    data = request.get_json()
    print(data)
    image_path = data["image_path"]
    baselines = data["baselines"]
    if len(data["cutline"]) != 2:
        return "error", 500

    cut_line_p1x = float(data["cutline"][0]["x"])
    cut_line_p1y = float(data["cutline"][0]["y"])
    cut_line_p2x = float(data["cutline"][1]["x"])
    cut_line_p2y = float(data["cutline"][1]["y"])

    cut_line_seg = LineSegment(cut_line_p1x, cut_line_p1y, cut_line_p2x, cut_line_p2y)
    baselines = [bl["points"] for bl in baselines]
    baselines = [[(round(p["x"]), round(p["y"])) for p in bl] for bl in baselines]
    cont_baselines = [make_baseline_continous(bl) for bl in baselines]
    cut_baselines = marginalia_cut_baseline_by_line(cont_baselines, cut_line_seg)

    img = SourceImage.load(image_path)

    prediction = PredictionResult(baselines=cut_baselines, prediction_shape=list(img.array().shape))
    layout_settings = LayoutProcessingSettings(marginalia_postprocessing=False,
                                               source_scale=True,
                                               layout_method=SERVER_LAYOUT_METHOD)

    analyzed_content = process_layout(prediction, img, multiprocessing.Pool(2), layout_settings)
    xml_gen = analyzed_content.export(img, image_path, simplified_xml=False)
    return run_ocr(image_path,xml_gen.baselines_to_xml_string())
    #return xml_gen.baselines_to_xml_string()


@app.route("/oneclick", methods=["POST"])
def oneclick():
    if not nn_predictor:
        return json.dumps({"error": "Model could not be loaded or pyTorch is not available."}), 500

    data = request.get_json()
    image_path = data["image_path"]
    with PerformanceCounter(f"Oneclick for {image_path}"):
        img = SourceImage.load(image_path)

        prediction, scaled_image = nn_predictor.predict_image(img)
        layout_settings = LayoutProcessingSettings(marginalia_postprocessing=False,
                                                   source_scale=True, layout_method=LayoutProcessingMethod.FULL)

        analyzed_content = process_layout(prediction, scaled_image, multiprocessing.Pool(2), layout_settings)
        analyzed_content = analyzed_content.to_pagexml_space(prediction.prediction_scale_factor)
        xml_gen = analyzed_content.export(img, image_path, simplified_xml=False)

    return run_ocr(image_path, xml_gen.baselines_to_xml_string())
    #return xml_gen.baselines_to_xml_string()

<<<<<<< HEAD

@app.route("/justocr", methods=["POST"])
def justocr():
    data = request.get_json()
    logger.info(f"JustOCR for {data}")
    return ""
=======
@app.route("/justocr", methods=["POST"])
def justocr():
    data = request.get_json()
    return run_ocr(data["image_path"],data["pagexml"])

>>>>>>> c4518214

warnings.simplefilter(action='ignore', category=FutureWarning)


<<<<<<< HEAD
def run_ocr_old(image_filename, xml_gen: XMLGenerator):
    with tempfile.TemporaryDirectory() as tmpdir:
        try:
            shutil.copy(image_filename, tmpdir)
            img_path = Path(tmpdir) / Path(image_filename).name
            xml_path = img_path.with_suffix(".xml")
            with open(xml_path,"w") as f:
                f.write(xml_gen.baselines_to_xml_string())
=======
def run_ocr(image_filename, page_xml_string: str):
    logger.info(page_xml_string)
    config = get_config()
    with tempfile.TemporaryDirectory() as tmpdir:
        try:
>>>>>>> c4518214

            if config["ocr_binarize"]:
                logger.info("Binarizing Image for OCR")
                new_img_fname = (Path(tmpdir) / Path(image_filename).stem.split(".")[0]).with_suffix(".png")
                img = SourceImage.load(image_filename)
                bin = (img.binarized() + 0.5).astype(np.uint8) * np.uint8(255)
                Image.fromarray(bin).save(new_img_fname)
            else:
                new_img_fname = (Path(tmpdir) / Path(image_filename).stem.split(".")[0]).with_suffix(Path(image_filename).suffix)
                shutil.copy(image_filename, new_img_fname)

            new_xml_fname = new_img_fname.with_suffix(".xml")
            with open(new_xml_fname,"w") as f:
                f.write(page_xml_string)


            # run calamari
<<<<<<< HEAD
            ret = os.system(f'''
            . {config['venv']} && export PYTHONPATH="{config["pythonpath"]}" && \
            python -m calamari_ocr.scripts.predict --checkpoint {config["model"]} --dataset PAGEXML --files "{img_path}"
            ''')  # TODO: this is a security hazard
            logger.info(ret)

            with open(xml_path.with_suffix(".pred.xml")) as f:
                return f.read()
        except Exception as e:
            #raise e
            return xml_gen.baselines_to_xml_string()
def run_ocr_new(image_filename, xml_gen: XMLGenerator):
    pass

def run_ocr(image_filename, xml_gen: XMLGenerator):
    config = get_config()
    if config["calamari_version"] == "old":
        return run_ocr_old(image_filename, xml_gen)
    elif config["calamari_version"] == "new":
        return run_ocr_new(image_filename, xml_gen)
    else:
        raise KeyError("Invalid Calamari version specified")
=======
            system_command = f'''
            . {config['venv']} && export PYTHONPATH="{config["pythonpath"]}" \
            && export CUDA_VISIBLE_DEVICES="" \
            && {config["env"] + " &&" if "env" in config else ""} \
            python -m calamari_ocr.scripts.predict --checkpoint {config["model"]} --dataset PAGEXML --files "{new_img_fname}" --output_dir "{tmpdir}" \
            '''
            logger.info("Running Command:")
            logger.info(system_command)
            ret = os.system(system_command) #TODO: this is a security hazard

            logger.info(f"Calamari returned exit code: {ret}")
            with open(new_xml_fname.with_suffix(".pred.xml")) as f:
                new_pagexml = f.read()
                logger.info(new_pagexml)
                return new_pagexml
        except Exception as e:
            raise e
            #return page_xml_string
>>>>>>> c4518214

def main():
    parser = argparse.ArgumentParser()
    parser.add_argument("--image_file", type=str, required=True)
    args = parser.parse_args()
    import json
    baselines = json.load(sys.stdin)

    img = SourceImage.load(args.image_file)

    prediction = PredictionResult(baselines=baselines, prediction_shape=list(img.array().shape))
    layout_settings = LayoutProcessingSettings(marginalia_postprocessing=False,
                                               source_scale=True, layout_method=LayoutProcessingMethod.ANALYSE_SCHNIPSCHNIP)

    analyzed_content = process_layout(prediction, img, multiprocessing.Pool(2), layout_settings)
    xml_gen = analyzed_content.export(img, args.image_file, simplified_xml=False)
    print(xml_gen.baselines_to_xml_string())


if __name__ == "__main__":
    app.run(port="17654",threaded=False) # you cannot use threaded flask or multiple processes, because the model needs to be loaded

<|MERGE_RESOLUTION|>--- conflicted
+++ resolved
@@ -20,11 +20,6 @@
 from segmentation.preprocessing.source_image import SourceImage
 from segmentation.scripts.calamari_config import get_config
 from segmentation.scripts.layout import process_layout, LayoutProcessingSettings
-<<<<<<< HEAD
-=======
-from flask import Flask, request
-from pathlib import Path
->>>>>>> c4518214
 from segmentation.util import PerformanceCounter, logger
 from PIL import Image
 import numpy as np
@@ -63,7 +58,8 @@
 
     analyzed_content = process_layout(prediction, img, multiprocessing.Pool(2), layout_settings)
     xml_gen = analyzed_content.export(img, image_path, simplified_xml=False)
-    return xml_gen.baselines_to_xml_string()
+    return run_ocr(image_path,xml_gen)
+    #return xml_gen.baselines_to_xml_string()
 
 class LineSegment:
 
@@ -143,7 +139,7 @@
 
     analyzed_content = process_layout(prediction, img, multiprocessing.Pool(2), layout_settings)
     xml_gen = analyzed_content.export(img, image_path, simplified_xml=False)
-    return run_ocr(image_path,xml_gen.baselines_to_xml_string())
+    return run_ocr(image_path,xml_gen)
     #return xml_gen.baselines_to_xml_string()
 
 
@@ -163,105 +159,71 @@
 
         analyzed_content = process_layout(prediction, scaled_image, multiprocessing.Pool(2), layout_settings)
         analyzed_content = analyzed_content.to_pagexml_space(prediction.prediction_scale_factor)
-        xml_gen = analyzed_content.export(img, image_path, simplified_xml=False)
-
+        xml_gen = analyzed_content.export(scaled_image, image_path, simplified_xml=False)
     return run_ocr(image_path, xml_gen.baselines_to_xml_string())
     #return xml_gen.baselines_to_xml_string()
 
-<<<<<<< HEAD
-
 @app.route("/justocr", methods=["POST"])
 def justocr():
     data = request.get_json()
     logger.info(f"JustOCR for {data}")
-    return ""
-=======
-@app.route("/justocr", methods=["POST"])
-def justocr():
-    data = request.get_json()
     return run_ocr(data["image_path"],data["pagexml"])
 
->>>>>>> c4518214
 
 warnings.simplefilter(action='ignore', category=FutureWarning)
 
-
-<<<<<<< HEAD
-def run_ocr_old(image_filename, xml_gen: XMLGenerator):
-    with tempfile.TemporaryDirectory() as tmpdir:
-        try:
-            shutil.copy(image_filename, tmpdir)
-            img_path = Path(tmpdir) / Path(image_filename).name
-            xml_path = img_path.with_suffix(".xml")
-            with open(xml_path,"w") as f:
-                f.write(xml_gen.baselines_to_xml_string())
-=======
-def run_ocr(image_filename, page_xml_string: str):
+import sys
+
+def run_ocr_old(orig_img_path, page_xml_string: str):
     logger.info(page_xml_string)
     config = get_config()
+
     with tempfile.TemporaryDirectory() as tmpdir:
+        if config["ocr_binarize"]:
+            logger.info("Binarizing Image for OCR")
+            img_file = Path(tmpdir) / "image.png"
+            img = SourceImage.load(orig_img_path)
+            binarized_arr = (img.binarized() + 0.5).astype(np.uint8) * np.uint8(255)
+            Image.fromarray(binarized_arr).save(str(img_file))
+        else:
+            img_file = (Path(tmpdir) / Path(orig_img_path).name)
+            shutil.copy(orig_img_path, img_file)
+
+        xml_file = img_file.with_suffix(".xml")
+        with open(xml_file,"w") as f:
+            f.write(page_xml_string)
+
         try:
->>>>>>> c4518214
-
-            if config["ocr_binarize"]:
-                logger.info("Binarizing Image for OCR")
-                new_img_fname = (Path(tmpdir) / Path(image_filename).stem.split(".")[0]).with_suffix(".png")
-                img = SourceImage.load(image_filename)
-                bin = (img.binarized() + 0.5).astype(np.uint8) * np.uint8(255)
-                Image.fromarray(bin).save(new_img_fname)
-            else:
-                new_img_fname = (Path(tmpdir) / Path(image_filename).stem.split(".")[0]).with_suffix(Path(image_filename).suffix)
-                shutil.copy(image_filename, new_img_fname)
-
-            new_xml_fname = new_img_fname.with_suffix(".xml")
-            with open(new_xml_fname,"w") as f:
-                f.write(page_xml_string)
-
-
+            config = get_config()
             # run calamari
-<<<<<<< HEAD
             ret = os.system(f'''
-            . {config['venv']} && export PYTHONPATH="{config["pythonpath"]}" && \
-            python -m calamari_ocr.scripts.predict --checkpoint {config["model"]} --dataset PAGEXML --files "{img_path}"
+            . {config['venv']} && export PYTHONPATH="{config["pythonpath"]}" \
+            && export CUDA_VISIBLE_DEVICES="" \
+            && python -m calamari_ocr.scripts.predict --checkpoint {config["model"]} --dataset PAGEXML --files "{img_file}"
             ''')  # TODO: this is a security hazard
             logger.info(ret)
 
-            with open(xml_path.with_suffix(".pred.xml")) as f:
-                return f.read()
+            with open(xml_file.with_suffix(".pred.xml")) as f:
+                ocr_pxml_string = f.read()
+                # TODO: replace the image filename with
+
+                return ocr_pxml_string
         except Exception as e:
-            #raise e
-            return xml_gen.baselines_to_xml_string()
+            logger.error("Error running OCR")
+            logger.error(e)
+            return page_xml_string
+
 def run_ocr_new(image_filename, xml_gen: XMLGenerator):
     pass
 
-def run_ocr(image_filename, xml_gen: XMLGenerator):
+def run_ocr(image_filename, page_xml_string: str):
     config = get_config()
     if config["calamari_version"] == "old":
-        return run_ocr_old(image_filename, xml_gen)
+        return run_ocr_old(image_filename, page_xml_string)
     elif config["calamari_version"] == "new":
-        return run_ocr_new(image_filename, xml_gen)
+        return run_ocr_new(image_filename, page_xml_string)
     else:
         raise KeyError("Invalid Calamari version specified")
-=======
-            system_command = f'''
-            . {config['venv']} && export PYTHONPATH="{config["pythonpath"]}" \
-            && export CUDA_VISIBLE_DEVICES="" \
-            && {config["env"] + " &&" if "env" in config else ""} \
-            python -m calamari_ocr.scripts.predict --checkpoint {config["model"]} --dataset PAGEXML --files "{new_img_fname}" --output_dir "{tmpdir}" \
-            '''
-            logger.info("Running Command:")
-            logger.info(system_command)
-            ret = os.system(system_command) #TODO: this is a security hazard
-
-            logger.info(f"Calamari returned exit code: {ret}")
-            with open(new_xml_fname.with_suffix(".pred.xml")) as f:
-                new_pagexml = f.read()
-                logger.info(new_pagexml)
-                return new_pagexml
-        except Exception as e:
-            raise e
-            #return page_xml_string
->>>>>>> c4518214
 
 def main():
     parser = argparse.ArgumentParser()
